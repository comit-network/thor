#![warn(
    unused_extern_crates,
    missing_debug_implementations,
    missing_copy_implementations,
    rust_2018_idioms,
    clippy::cast_possible_truncation,
    clippy::cast_sign_loss,
    clippy::fallible_impl_from,
    clippy::cast_precision_loss,
    clippy::cast_possible_wrap,
    clippy::dbg_macro
)]
#![cfg_attr(not(test), warn(clippy::unwrap_used))]
#![forbid(unsafe_code)]
#![allow(non_snake_case)]

pub mod close;
pub mod create;
pub mod punish;
pub mod update;

mod keys;
mod signature;
mod transaction;

#[cfg(feature = "serde")]
pub(crate) mod serde;

use crate::{
    create::{BuildFundingPSBT, SignFundingPSBT},
    keys::{
        OwnershipKeyPair, OwnershipPublicKey, PublishingKeyPair, PublishingPublicKey,
        RevocationKeyPair, RevocationPublicKey, RevocationSecretKey,
    },
    transaction::{CommitTransaction, FundingTransaction, SplitTransaction},
};
use anyhow::bail;
use bitcoin::{Address, Amount, Transaction};
use ecdsa_fun::adaptor::EncryptedSignature;
use enum_as_inner::EnumAsInner;
use signature::decrypt;

// TODO: We should handle fees dynamically

/// Flat fee used for all transactions involved in the protocol. Satoshi is the
/// unit used.
pub const TX_FEE: u64 = 10_000;

#[derive(Clone, Debug)]
pub struct Channel {
    x_self: OwnershipKeyPair,
    X_other: OwnershipPublicKey,
    final_address_self: Address,
    final_address_other: Address,
    pub TX_f_body: FundingTransaction,
    pub current_state: ChannelState,
    revoked_states: Vec<RevokedState>,
}

#[async_trait::async_trait]
pub trait BroadcastSignedTransaction {
    async fn broadcast_signed_transaction(&self, transaction: Transaction) -> anyhow::Result<()>;
}

#[async_trait::async_trait]
pub trait SendMessage {
    async fn send_message(&mut self, message: Message) -> anyhow::Result<()>;
}

#[async_trait::async_trait]
pub trait ReceiveMessage {
    async fn receive_message(&mut self) -> anyhow::Result<Message>;
}

impl Channel {
    /// Create a channel in the role of Alice.
    ///
    /// The `fund_amount` represents how much Bitcoin Alice will contribute to
    /// the channel. Bob will contribute the _same_ amount as Alice.
    ///
    /// Consumers should implement the traits `SendMessage` and `ReceiveMessage`
    /// on the `transport` they provide, allowing Alice to communicate with
    /// Bob.
    pub async fn create_alice<T, W>(
        transport: &mut T,
        wallet: &W,
        fund_amount: Amount,
        time_lock: u32,
    ) -> anyhow::Result<Self>
    where
        W: BuildFundingPSBT + SignFundingPSBT + BroadcastSignedTransaction + NewAddress,
        T: SendMessage + ReceiveMessage,
    {
        let final_address = wallet.new_address().await?;
        let alice0 = create::Alice0::new(fund_amount, time_lock, final_address);

        let msg0_alice = alice0.next_message();
        transport.send_message(Message::Create0(msg0_alice)).await?;

        let msg0_bob = map_err(transport.receive_message().await?.into_create0())?;
        let alice1 = alice0.receive(msg0_bob, wallet).await?;

        let msg1_alice = alice1.next_message();
        transport.send_message(Message::Create1(msg1_alice)).await?;

        let msg1_bob = map_err(transport.receive_message().await?.into_create1())?;
        let alice2 = alice1.receive(msg1_bob)?;

        let msg2_alice = alice2.next_message();
        transport.send_message(Message::Create2(msg2_alice)).await?;

        let msg2_bob = map_err(transport.receive_message().await?.into_create2())?;

        let alice3 = alice2.receive(msg2_bob)?;

        Self::create(transport, wallet, alice3).await
    }

    /// Create a channel in the role of Bob.
    ///
    /// The `fund_amount` represents how much Bitcoin Bob will contribute to
    /// the channel. Alice will contribute the _same_ amount as Bob.
    ///
    /// Consumers should implement the traits `SendMessage` and `ReceiveMessage`
    /// on the `transport` they provide, allowing Bob to communicate with Alice.
    pub async fn create_bob<T, W>(
        transport: &mut T,
        wallet: &W,
        fund_amount: Amount,
        time_lock: u32,
    ) -> anyhow::Result<Self>
    where
        W: BuildFundingPSBT + SignFundingPSBT + BroadcastSignedTransaction + NewAddress,
        T: SendMessage + ReceiveMessage,
    {
        let final_address = wallet.new_address().await?;
        let bob0 = create::Bob0::new(fund_amount, time_lock, final_address);

        let msg0_bob = bob0.next_message();
        transport.send_message(Message::Create0(msg0_bob)).await?;

        let msg0_alice = map_err(transport.receive_message().await?.into_create0())?;
        let bob1 = bob0.receive(msg0_alice, wallet).await?;

        let msg1_bob = bob1.next_message();
        transport.send_message(Message::Create1(msg1_bob)).await?;

        let msg1_alice = map_err(transport.receive_message().await?.into_create1())?;
        let bob2 = bob1.receive(msg1_alice)?;

        let msg2_bob = bob2.next_message();
        transport.send_message(Message::Create2(msg2_bob)).await?;

        let msg2_alice = map_err(transport.receive_message().await?.into_create2())?;
        let bob3 = bob2.receive(msg2_alice)?;

        Self::create(transport, wallet, bob3).await
    }

    async fn create<W, T>(
        transport: &mut T,
        wallet: &W,
        state3: create::Party3,
    ) -> anyhow::Result<Self>
    where
        W: BuildFundingPSBT + SignFundingPSBT + BroadcastSignedTransaction,
        T: SendMessage + ReceiveMessage,
    {
        let msg3_self = state3.next_message();
        transport.send_message(Message::Create3(msg3_self)).await?;

        let msg3_other = map_err(transport.receive_message().await?.into_create3())?;
        let state_4 = state3.receive(msg3_other)?;

        let msg4_self = state_4.next_message();
        transport.send_message(Message::Create4(msg4_self)).await?;

        let msg4_other = map_err(transport.receive_message().await?.into_create4())?;
        let state5 = state_4.receive(msg4_other)?;

        let msg5_self = state5.next_message(wallet).await?;
        transport.send_message(Message::Create5(msg5_self)).await?;

        let msg5_other = map_err(transport.receive_message().await?.into_create5())?;

        let (channel, transaction) = state5.receive(msg5_other, wallet).await?;

        wallet.broadcast_signed_transaction(transaction).await?;

        Ok(channel)
    }

    pub async fn update_alice<T>(
        &mut self,
        transport: &mut T,
        new_balance: Balance,
        time_lock: u32,
    ) -> anyhow::Result<()>
    where
        T: SendMessage + ReceiveMessage,
    {
        let alice0 = update::Alice0::new(self.clone(), new_balance, time_lock);

        let msg0_alice = alice0.compose();
        transport.send_message(Message::Update0(msg0_alice)).await?;

        let msg0_bob = map_err(transport.receive_message().await?.into_update0())?;
        let alice1 = alice0.interpret(msg0_bob)?;

        self.update(transport, alice1).await
    }

    pub async fn update_bob<T>(
        &mut self,
        transport: &mut T,
        new_balance: Balance,
        time_lock: u32,
    ) -> anyhow::Result<()>
    where
        T: SendMessage + ReceiveMessage,
    {
        let bob0 = update::Bob0::new(self.clone(), new_balance, time_lock);

        let msg0_bob = bob0.compose();
        transport.send_message(Message::Update0(msg0_bob)).await?;

        let msg0_alice = map_err(transport.receive_message().await?.into_update0())?;
        let bob1 = bob0.interpret(msg0_alice)?;

        self.update(transport, bob1).await
    }

    async fn update<T>(&mut self, transport: &mut T, state1: update::State1) -> anyhow::Result<()>
    where
        T: SendMessage + ReceiveMessage,
    {
        let msg1_self = state1.compose();
        transport.send_message(Message::Update1(msg1_self)).await?;

        let msg1_other = map_err(transport.receive_message().await?.into_update1())?;
        let state2 = state1.interpret(msg1_other)?;

        let msg2_self = state2.compose();
        transport.send_message(Message::Update2(msg2_self)).await?;

        let msg2_other = map_err(transport.receive_message().await?.into_update2())?;
        let state3 = state2.interpret(msg2_other)?;

        let msg3_self = state3.compose();
        transport.send_message(Message::Update3(msg3_self)).await?;

        let msg3_other = map_err(transport.receive_message().await?.into_update3())?;
        let updated_channel = state3.interpret(msg3_other)?;

        *self = updated_channel;

        Ok(())
    }

    /// Close the channel collaboratively. It assumes that the counterparty has
    /// already agreed to close the channel and will call the same API (or an
    /// equivalent one).
    pub async fn close<T, W>(&mut self, transport: &mut T, wallet: &W) -> anyhow::Result<()>
    where
        T: SendMessage + ReceiveMessage,
        W: NewAddress + BroadcastSignedTransaction,
    {
        let state0 = close::State0::new(&self);

        let msg0_self = state0.compose();
        transport.send_message(Message::Close0(msg0_self)).await?;

        let msg0_other = map_err(transport.receive_message().await?.into_close0())?;
        let close_transaction = state0.interpret(msg0_other)?;

        wallet
            .broadcast_signed_transaction(close_transaction)
            .await?;

        Ok(())
    }

    pub async fn force_close<W>(&mut self, wallet: &W) -> anyhow::Result<()>
    where
        W: NewAddress + BroadcastSignedTransaction,
    {
        let commit_transaction = self
            .current_state
            .signed_TX_c(&self.x_self, &self.X_other)?;
        wallet
            .broadcast_signed_transaction(commit_transaction)
            .await?;

        let split_transaction = self.current_state.signed_TX_s.clone();
        wallet
            .broadcast_signed_transaction(split_transaction.clone().into())
            .await?;

        Ok(())
    }

    pub fn balance(&self) -> anyhow::Result<Balance> {
        let outputs = self.current_state.signed_TX_s.outputs();

        match outputs {
            SplitOutputs {
                a: (ours, address_a),
                b: (theirs, address_b),
            } if address_a == self.final_address_self && address_b == self.final_address_other => {
                Ok(Balance { ours, theirs })
            }
            SplitOutputs {
                a: (theirs, address_a),
                b: (ours, address_b),
            } if address_a == self.final_address_other && address_b == self.final_address_self => {
                Ok(Balance { ours, theirs })
            }
            _ => bail!("split transaction does not pay to expected addresses"),
        }
    }

    /// Retrieve the signed `CommitTransaction` of the state that was revoked
    /// during the last channel update.
    pub fn latest_revoked_signed_TX_c(&self) -> anyhow::Result<Option<Transaction>> {
        self.revoked_states
            .last()
            .map(|state| state.signed_TX_c(self.x_self.clone(), self.X_other.clone()))
            .transpose()
    }
}

#[derive(Clone, Debug)]
pub struct ChannelState {
    pub TX_c: CommitTransaction,
    /// Encrypted signature sent to the counterparty. If the
    /// counterparty decrypts it with their own `PublishingSecretKey`
    /// and uses it to sign and broadcast `TX_c`, we will be able to
    /// extract their `PublishingSecretKey` by using
    /// `recover_decryption_key`. If said `TX_c` was already revoked,
    /// we can use it with the `RevocationSecretKey` to punish them.
    pub encsig_TX_c_self: EncryptedSignature,
    /// Encrypted signature received from the counterparty. It can be
    /// decrypted using our `PublishingSecretkey` and used to sign
    /// `TX_c`. Keep in mind, that publishing a revoked `TX_c` will
    /// allow the counterparty to punish us.
    pub encsig_TX_c_other: EncryptedSignature,
    r_self: RevocationKeyPair,
    R_other: RevocationPublicKey,
    y_self: PublishingKeyPair,
    Y_other: PublishingPublicKey,
    /// Signed split transaction.
    pub signed_TX_s: SplitTransaction,
}

<<<<<<< HEAD
impl ChannelState {
    pub fn signed_TX_c(
        &self,
        x_self: &OwnershipKeyPair,
        X_other: &OwnershipPublicKey,
    ) -> anyhow::Result<Transaction> {
        let sig_self = self.TX_c.sign(x_self);
        let sig_other = decrypt(self.y_self.clone().into(), self.encsig_TX_c_other.clone());

        let signed_TX_c = self
            .TX_c
            .clone()
            .add_signatures((x_self.public(), sig_self), (X_other.clone(), sig_other))?;

        Ok(signed_TX_c)
    }
}

#[derive(Clone)]
=======
#[derive(Clone, Debug)]
>>>>>>> c599e636
pub struct RevokedState {
    channel_state: ChannelState,
    r_other: RevocationSecretKey,
}

impl RevokedState {
    /// Add signatures to the `CommitTransaction`. Publishing the resulting
    /// transaction is punishable by the counterparty, as they can recover the
    /// `PublishingSecretkey` from it and they already know the
    /// `RevocationSecretKey`, since this state has already been revoked.
    pub fn signed_TX_c(
        &self,
        x_self: keys::OwnershipKeyPair,
        X_other: OwnershipPublicKey,
    ) -> anyhow::Result<bitcoin::Transaction> {
        let sig_TX_c_other = signature::decrypt(
            self.channel_state.y_self.clone().into(),
            self.channel_state.encsig_TX_c_other.clone(),
        );
        let sig_TX_c_self = self.channel_state.TX_c.sign(&x_self);

        let signed_TX_c = self
            .channel_state
            .TX_c
            .clone()
            .add_signatures((x_self.public(), sig_TX_c_self), (X_other, sig_TX_c_other))?;

        Ok(signed_TX_c)
    }
}

#[derive(Clone, Debug, PartialEq)]
pub struct SplitOutputs {
    a: (Amount, Address),
    b: (Amount, Address),
}

#[derive(Clone, Copy, Debug, PartialEq)]
pub struct Balance {
    pub ours: Amount,
    pub theirs: Amount,
}

#[async_trait::async_trait]
pub trait NewAddress {
    async fn new_address(&self) -> anyhow::Result<Address>;
}

/// All possible messages that can be sent between two parties using this
/// library.
#[cfg_attr(feature = "serde", derive(::serde::Serialize, ::serde::Deserialize))]
#[derive(Debug, EnumAsInner)]
pub enum Message {
    Create0(create::Message0),
    Create1(create::Message1),
    Create2(create::Message2),
    Create3(create::Message3),
    Create4(create::Message4),
    Create5(create::Message5),
    Update0(update::ShareKeys),
    Update1(update::ShareSplitSignature),
    Update2(update::ShareCommitEncryptedSignature),
    Update3(update::RevealRevocationSecretKey),
    Close0(close::Message0),
    Close1(close::Message0),
}

#[derive(Debug, thiserror::Error)]
#[error("expected message of type {expected_type}, got {received:?}")]
pub struct UnexpecteMessage {
    expected_type: String,
    received: Message,
}

impl UnexpecteMessage {
    pub fn new<T>(received: Message) -> Self {
        let expected_type = std::any::type_name::<T>();

        Self {
            expected_type: expected_type.to_string(),
            received,
        }
    }
}

fn map_err<T>(res: Result<T, Message>) -> Result<T, UnexpecteMessage> {
    res.map_err(UnexpecteMessage::new::<T>)
}<|MERGE_RESOLUTION|>--- conflicted
+++ resolved
@@ -352,7 +352,6 @@
     pub signed_TX_s: SplitTransaction,
 }
 
-<<<<<<< HEAD
 impl ChannelState {
     pub fn signed_TX_c(
         &self,
@@ -371,10 +370,7 @@
     }
 }
 
-#[derive(Clone)]
-=======
 #[derive(Clone, Debug)]
->>>>>>> c599e636
 pub struct RevokedState {
     channel_state: ChannelState,
     r_other: RevocationSecretKey,
@@ -439,7 +435,6 @@
     Update2(update::ShareCommitEncryptedSignature),
     Update3(update::RevealRevocationSecretKey),
     Close0(close::Message0),
-    Close1(close::Message0),
 }
 
 #[derive(Debug, thiserror::Error)]

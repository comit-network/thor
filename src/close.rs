--- conflicted
+++ resolved
@@ -14,26 +14,6 @@
     X_other: OwnershipPublicKey,
     TX_f: FundingTransaction,
     TX_s: SplitTransaction,
-<<<<<<< HEAD
-=======
-    final_address_self: Address,
-}
-
-#[derive(Debug)]
-pub struct State1 {
-    x_self: OwnershipKeyPair,
-    X_other: OwnershipPublicKey,
-    TX_f: FundingTransaction,
-    TX_s: SplitTransaction,
-    final_address_self: Address,
-    final_address_other: Address,
-}
-
-#[cfg_attr(feature = "serde", derive(serde::Serialize, serde::Deserialize))]
-#[derive(Debug)]
-pub struct Message0 {
-    final_address: Address,
->>>>>>> c599e636
 }
 
 #[cfg_attr(feature = "serde", derive(serde::Serialize, serde::Deserialize))]

--- conflicted
+++ resolved
@@ -17,14 +17,11 @@
 #[derive(Debug)]
 pub struct Message0 {
     X: OwnershipPublicKey,
-<<<<<<< HEAD
     final_address: Address,
-=======
     #[cfg_attr(
         feature = "serde",
         serde(with = "bitcoin::util::amount::serde::as_sat")
     )]
->>>>>>> c599e636
     fund_amount: Amount,
     time_lock: u32,
 }

--- conflicted
+++ resolved
@@ -471,16 +471,13 @@
     }
 }
 
-<<<<<<< HEAD
 impl From<SplitTransaction> for Transaction {
     fn from(from: SplitTransaction) -> Self {
         from.inner
     }
 }
 
-=======
 #[derive(Clone, Debug)]
->>>>>>> c599e636
 pub struct PunishTransaction(Transaction);
 
 #[derive(Debug, thiserror::Error)]

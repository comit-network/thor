--- conflicted
+++ resolved
@@ -31,713 +31,17 @@
 pub use channel::*;
 pub use keys::{PtlcPoint, PtlcSecret};
 
-<<<<<<< HEAD
+use ::serde::{Deserialize, Serialize};
 use bitcoin::Amount;
 use enum_as_inner::EnumAsInner;
 use keys::OwnershipPublicKey;
-=======
-use crate::{
-    keys::{
-        OwnershipKeyPair, OwnershipPublicKey, PublishingKeyPair, PublishingPublicKey,
-        RevocationKeyPair, RevocationPublicKey, RevocationSecretKey,
-    },
-    protocols::{close, create, punish::punish, splice, update},
-    signature::decrypt,
-    transaction::{
-        CommitTransaction, FundingTransaction, RedeemTransaction, RefundTransaction,
-        SplitTransaction,
-    },
-};
-use ::serde::{Deserialize, Serialize};
-use anyhow::{anyhow, bail, Result};
-use async_trait::async_trait;
-use bitcoin::{Address, Amount, Transaction, Txid};
-use ecdsa_fun::{adaptor::EncryptedSignature, Signature};
-use enum_as_inner::EnumAsInner;
-use futures::{future::Either, pin_mut, Future};
-use genawaiter::sync::Gen;
-use std::convert::{TryFrom, TryInto};
->>>>>>> 132d4f60
 
 // TODO: We should handle fees dynamically
 
 /// Flat fee used for all transactions involved in the protocol, in satoshi.
 pub const TX_FEE: u64 = 10_000;
 
-<<<<<<< HEAD
-#[cfg_attr(feature = "serde", derive(::serde::Serialize, ::serde::Deserialize))]
-=======
 #[cfg_attr(feature = "serde", derive(Serialize, Deserialize))]
-#[derive(Clone, Debug)]
-pub struct Channel {
-    x_self: OwnershipKeyPair,
-    X_other: OwnershipPublicKey,
-    final_address_self: Address,
-    final_address_other: Address,
-    tx_f_body: FundingTransaction,
-    current_state: ChannelState,
-    revoked_states: Vec<RevokedState>,
-}
-
-#[async_trait]
-pub trait NewAddress {
-    async fn new_address(&self) -> Result<Address>;
-}
-
-#[async_trait]
-pub trait BroadcastSignedTransaction {
-    async fn broadcast_signed_transaction(&self, transaction: Transaction) -> Result<()>;
-}
-
-#[async_trait]
-pub trait SendMessage {
-    async fn send_message(&mut self, message: Message) -> Result<()>;
-}
-
-#[async_trait]
-pub trait ReceiveMessage {
-    async fn receive_message(&mut self) -> Result<Message>;
-}
-
-impl Channel {
-    /// Create a channel.
-    ///
-    /// Consumers should implement the traits `SendMessage` and `ReceiveMessage`
-    /// on the `transport` they provide, allowing the parties to communicate
-    /// with each other.
-    pub async fn create<T, W>(
-        transport: &mut T,
-        wallet: &W,
-        balance: Balance,
-        time_lock: u32,
-    ) -> Result<Self>
-    where
-        T: SendMessage + ReceiveMessage,
-        W: BuildFundingPSBT + SignFundingPSBT + BroadcastSignedTransaction + NewAddress,
-    {
-        let final_address = wallet.new_address().await?;
-        let state = create::State0::new(balance, time_lock, final_address);
-
-        transport.send_message(state.compose().into()).await?;
-        let response = transport.receive_message().await?.try_into()?;
-        let state = state.interpret(response, wallet).await?;
-
-        transport.send_message(state.compose().into()).await?;
-        let response = transport.receive_message().await?.try_into()?;
-        let state = state.interpret(response)?;
-
-        transport.send_message(state.compose().into()).await?;
-        let response = transport.receive_message().await?.try_into()?;
-        let state = state.interpret(response)?;
-
-        transport.send_message(state.compose().into()).await?;
-        let response = transport.receive_message().await?.try_into()?;
-        let state = state.interpret(response)?;
-
-        transport.send_message(state.compose().into()).await?;
-        let response = transport.receive_message().await?.try_into()?;
-        let state = state.interpret(response)?;
-
-        transport
-            .send_message(state.compose(wallet).await?.into())
-            .await?;
-        let response = transport.receive_message().await?.try_into()?;
-        let (channel, transaction) = state.interpret(response, wallet).await?;
-
-        wallet.broadcast_signed_transaction(transaction).await?;
-
-        Ok(channel)
-    }
-
-    /// Update the distribution of coins in the channel.
-    ///
-    /// It assumes that the counterparty has already agreed to update the
-    /// channel with the same balance and `timelock` and will call the same API
-    /// (or an equivalent one).
-    ///
-    /// Consumers should implement the traits `SendMessage` and `ReceiveMessage`
-    /// on the `transport` they provide, allowing the parties to communicate
-    /// with each other.
-    pub async fn update_balance<T>(
-        &mut self,
-        transport: &mut T,
-        Balance { ours, theirs }: Balance,
-        time_lock: u32,
-    ) -> Result<()>
-    where
-        T: SendMessage + ReceiveMessage,
-    {
-        let split_output_self = SplitOutput::Balance {
-            amount: ours,
-            address: self.final_address_self.clone(),
-        };
-
-        let split_output_other = SplitOutput::Balance {
-            amount: theirs,
-            address: self.final_address_other.clone(),
-        };
-
-        self.update(
-            transport,
-            vec![split_output_self, split_output_other],
-            time_lock,
-        )
-        .await
-    }
-
-    /// Perform an atomic swap with a thor channel as beta ledger in the
-    /// role of Alice.
-    #[allow(clippy::too_many_arguments)]
-    pub async fn swap_beta_ptlc_alice<T, W>(
-        &mut self,
-        transport: &mut T,
-        wallet: &W,
-        ptlc_amount: Amount,
-        secret: PtlcSecret,
-        _alpha_absolute_expiry: u32,
-        tx_s_time_lock: u32,
-        ptlc_refund_time_lock: u32,
-    ) -> Result<()>
-    where
-        T: SendMessage + ReceiveMessage,
-        W: NewAddress + BroadcastSignedTransaction,
-    {
-        // TODO: Think about how to handle the three expiries. See
-        // https://github.com/comit-network/thor/pull/47#discussion_r480822913.
-
-        let Balance { ours, theirs } = self.balance();
-
-        let theirs = theirs.checked_sub(ptlc_amount).ok_or_else(|| {
-            anyhow!(
-                "Bob's {} balance cannot cover PTLC output amount: {}",
-                theirs,
-                ptlc_amount
-            )
-        })?;
-
-        let balance_output_self = SplitOutput::Balance {
-            amount: ours,
-            address: self.final_address_self.clone(),
-        };
-
-        let balance_output_other = SplitOutput::Balance {
-            amount: theirs,
-            address: self.final_address_other.clone(),
-        };
-
-        let ptlc_output = SplitOutput::Ptlc(Ptlc {
-            amount: ptlc_amount,
-            X_funder: self.X_other.clone(),
-            X_redeemer: self.x_self.public(),
-            role: Role::Alice {
-                secret: secret.clone(),
-            },
-            refund_time_lock: ptlc_refund_time_lock,
-        });
-
-        self.update(
-            transport,
-            vec![balance_output_self, balance_output_other, ptlc_output],
-            tx_s_time_lock,
-        )
-        .await?;
-
-        transport
-            .send_message(Message::Secret(secret.clone()))
-            .await?;
-
-        // Attempt to perform a channel update to merge PTLC output into Alice's balance
-        // output
-
-        let balance_output_self = SplitOutput::Balance {
-            amount: ours + ptlc_amount,
-            address: self.final_address_self.clone(),
-        };
-
-        let balance_output_other = SplitOutput::Balance {
-            amount: theirs,
-            address: self.final_address_other.clone(),
-        };
-
-        let channel = self.clone();
-        let final_update = self.update(
-            transport,
-            vec![balance_output_self, balance_output_other],
-            tx_s_time_lock,
-        );
-
-        // TODO: Configure timeout based on expiries
-        let timeout = tokio::time::delay_for(std::time::Duration::from_secs(5));
-
-        pin_mut!(final_update);
-        pin_mut!(timeout);
-
-        // If the channel update isn't finished before `timeout`, force close and
-        // publish `tx_ptlc_redeem`.
-        match futures::future::select(final_update, timeout).await {
-            Either::Left((Ok(_), _)) => (),
-            Either::Left((Err(_), _)) | Either::Right(_) => {
-                // TODO: Have we dropped the other future execution if we reach this block?
-                let (_, _, tx_ptlc_redeem, _, encsig_funder, sig_redeemer, ..) = channel
-                    .current_state
-                    .clone()
-                    .into_with_ptlc()
-                    .expect("current state must contain PTLC output");
-
-                let sig_funder = signature::decrypt(secret.into(), encsig_funder);
-
-                let tx_ptlc_redeem = tx_ptlc_redeem.add_signatures(
-                    (channel.x_self.public(), sig_redeemer),
-                    (channel.X_other.clone(), sig_funder),
-                )?;
-
-                channel.force_close(wallet).await?;
-
-                wallet.broadcast_signed_transaction(tx_ptlc_redeem).await?;
-            }
-        };
-
-        Ok(())
-    }
-
-    /// Perform an atomic swap with a thor channel as beta ledger in the
-    /// role of Bob.
-    ///
-    /// Calling this function should only take place once the counterparty has
-    /// funded the alpha asset.
-    #[warn(clippy::too_many_arguments)]
-    pub fn swap_beta_ptlc_bob<'a, T>(
-        &'a mut self,
-        transport: &'a mut T,
-        ptlc_amount: Amount,
-        point: PtlcPoint,
-        _alpha_absolute_expiry: u32,
-        tx_s_time_lock: u32,
-        ptlc_refund_time_lock: u32,
-    ) -> Gen<PtlcSecret, (), impl Future<Output = Result<()>> + 'a>
-    where
-        T: SendMessage + ReceiveMessage,
-    {
-        Gen::new(|co| async move {
-            let Balance { ours, theirs } = self.balance();
-
-            let ours = ours.checked_sub(ptlc_amount).ok_or_else(|| {
-                anyhow!(
-                    "Bob's {} balance cannot cover PTLC output amount: {}",
-                    ours,
-                    ptlc_amount
-                )
-            })?;
-
-            let balance_output_self = SplitOutput::Balance {
-                amount: ours,
-                address: self.final_address_self.clone(),
-            };
-
-            let balance_output_other = SplitOutput::Balance {
-                amount: theirs,
-                address: self.final_address_other.clone(),
-            };
-
-            let ptlc_output = SplitOutput::Ptlc(Ptlc {
-                amount: ptlc_amount,
-                X_funder: self.x_self.public(),
-                X_redeemer: self.X_other.clone(),
-                role: Role::Bob {
-                    point: point.clone(),
-                },
-                refund_time_lock: ptlc_refund_time_lock,
-            });
-
-            self.update(
-                transport,
-                vec![balance_output_self, balance_output_other, ptlc_output],
-                tx_s_time_lock,
-            )
-            .await?;
-
-            // Wait for Alice to send over the `secret`.
-
-            // TODO: If Alice doesn't reveal the secret and we're approaching
-            // `alpha_absolute_expiry` force close the channel. Now monitor the
-            // Bitcoin blockchain for Alice revealing the `secret` by publishing
-            // `tx_ptlc_redeem`. If she does yield the `secret`. If she doesn't do it before
-            // `ptlc_refund_time_lock`, publish `tx_ptlc_refund`.
-            let secret = map_err(transport.receive_message().await?.into_secret())?;
-
-            if secret.point() != point {
-                bail!("Alice sent incorrect secret")
-            }
-
-            co.yield_(secret).await;
-
-            // Perform a channel update to merge PTLC output into Alice's balance output
-
-            let balance_output_self = SplitOutput::Balance {
-                amount: ours,
-                address: self.final_address_self.clone(),
-            };
-
-            let balance_output_other = SplitOutput::Balance {
-                amount: theirs + ptlc_amount,
-                address: self.final_address_other.clone(),
-            };
-
-            self.update(
-                transport,
-                vec![balance_output_self, balance_output_other],
-                tx_s_time_lock,
-            )
-            .await?;
-
-            Ok(())
-        })
-    }
-
-    async fn update<T>(
-        &mut self,
-        transport: &mut T,
-        new_split_outputs: Vec<SplitOutput>,
-        time_lock: u32,
-    ) -> Result<()>
-    where
-        T: SendMessage + ReceiveMessage,
-    {
-        use update::*;
-
-        let state = State0::new(self.clone(), new_split_outputs, time_lock);
-
-        transport.send_message(state.compose().into()).await?;
-        let response = transport.receive_message().await?.try_into()?;
-        let state = state.interpret(response)?;
-
-        let updated_channel = match state {
-            State1Kind::State1(state) => update!(transport, state),
-            State1Kind::State1PtlcFunder(state) => {
-                transport.send_message(state.compose().into()).await?;
-                let response = transport.receive_message().await?.try_into()?;
-                let state = state.interpret(response)?;
-
-                update!(transport, state)
-            }
-            State1Kind::State1PtlcRedeemer(state) => {
-                transport.send_message(state.compose().into()).await?;
-                let response = transport.receive_message().await?.try_into()?;
-                let state = state.interpret(response)?;
-
-                update!(transport, state)
-            }
-        };
-
-        #[macro_export]
-        macro_rules! update {
-            ($transport:expr, $state:expr) => {{
-                let transport = $transport;
-                let state = $state;
-
-                transport.send_message(state.compose().into()).await?;
-                let response = transport.receive_message().await?.try_into()?;
-                let state = state.interpret(response)?;
-
-                transport.send_message(state.compose().into()).await?;
-                let response = transport.receive_message().await?.try_into()?;
-                let state = state.interpret(response)?;
-
-                transport.send_message(state.compose().into()).await?;
-                let response = transport.receive_message().await?.try_into()?;
-                let updated_channel = state.interpret(response)?;
-
-                updated_channel
-            }};
-        }
-
-        *self = updated_channel;
-
-        Ok(())
-    }
-
-    /// Close the channel collaboratively.
-    ///
-    /// It assumes that the counterparty has already agreed to close the channel
-    /// and will call the same API (or an equivalent one).
-    ///
-    /// Consumers should implement the traits `SendMessage` and `ReceiveMessage`
-    /// on the `transport` they provide, allowing the parties to communicate
-    /// with each other.
-    pub async fn close<T, W>(&self, transport: &mut T, wallet: &W) -> Result<()>
-    where
-        T: SendMessage + ReceiveMessage,
-        W: NewAddress + BroadcastSignedTransaction,
-    {
-        let state = close::State0::new(&self);
-
-        transport.send_message(state.compose()?.into()).await?;
-        let response = transport.receive_message().await?.try_into()?;
-        let close_transaction = state.interpret(response)?;
-
-        wallet
-            .broadcast_signed_transaction(close_transaction)
-            .await?;
-
-        Ok(())
-    }
-
-    /// Close the channel non-collaboratively.
-    pub async fn force_close<W>(&self, wallet: &W) -> Result<()>
-    where
-        W: NewAddress + BroadcastSignedTransaction,
-    {
-        let state = StandardChannelState::from(self.current_state.clone());
-
-        let commit = state.signed_tx_c(&self.tx_f_body, &self.x_self, &self.X_other)?;
-        wallet.broadcast_signed_transaction(commit).await?;
-
-        let split = state.signed_tx_s;
-        wallet.broadcast_signed_transaction(split.into()).await?;
-
-        Ok(())
-    }
-
-    /// Punish the counterparty for publishing a revoked commit transaction.
-    ///
-    /// This effectively closes the channel, as all of the channel's funds go to
-    /// our final address.
-    pub async fn punish<W>(&self, wallet: &W, old_commit_transaction: Transaction) -> Result<()>
-    where
-        W: BroadcastSignedTransaction,
-    {
-        let punish_transaction = punish(
-            &self.x_self,
-            &self.revoked_states,
-            self.final_address_self.clone(),
-            old_commit_transaction,
-        )?;
-
-        wallet
-            .broadcast_signed_transaction(punish_transaction.into())
-            .await?;
-
-        Ok(())
-    }
-
-    /// Get the current channel balance.
-    pub fn balance(&self) -> Balance {
-        let channel_state: &StandardChannelState = self.current_state.as_ref();
-        channel_state.balance
-    }
-
-    /// Get the transaction id of the initial fund transaction.
-    pub fn tx_f_txid(&self) -> Txid {
-        self.tx_f_body.txid()
-    }
-
-    /// Retrieve the signed `CommitTransaction` of the state that was revoked
-    /// during the last channel update.
-    pub fn latest_revoked_signed_tx_c(&self) -> Result<Option<Transaction>> {
-        self.revoked_states
-            .last()
-            .map(|state| {
-                state.signed_tx_c(&self.tx_f_body, self.x_self.clone(), self.X_other.clone())
-            })
-            .transpose()
-    }
-
-    /// Splice a channel.
-    ///
-    /// Create a new funding transaction using a previous funding transaction as
-    /// input. Also inject own funds to channel by passing a splice-in amount.
-    pub async fn splice<T, W>(
-        self,
-        transport: &mut T,
-        wallet: &W,
-        splice_in: Option<Amount>,
-    ) -> Result<Self>
-    where
-        W: BroadcastSignedTransaction + BuildFundingPSBT + SignFundingPSBT,
-        T: SendMessage + ReceiveMessage,
-    {
-        // Re-use timelock, final addresses, balance, ownership keys
-        let final_address_self = self.final_address_self;
-        let final_address_other = self.final_address_other;
-        let current_state = StandardChannelState::from(self.current_state);
-        let time_lock = current_state.time_lock();
-        let balance = current_state.balance;
-        let x_self = self.x_self;
-        let X_other = self.X_other;
-
-        let state = splice::State0::new(
-            time_lock,
-            final_address_self,
-            final_address_other,
-            balance,
-            self.tx_f_body,
-            x_self,
-            X_other,
-            splice_in,
-            wallet,
-        )
-        .await?;
-
-        transport.send_message(state.compose().into()).await?;
-        let response = transport.receive_message().await?.try_into()?;
-        let state = state.interpret(response)?;
-
-        transport.send_message(state.compose().into()).await?;
-        let response = transport.receive_message().await?.try_into()?;
-        let state = state.interpret(response)?;
-
-        transport.send_message(state.compose().into()).await?;
-        let response = transport.receive_message().await?.try_into()?;
-        let state = state.interpret(response, wallet).await?;
-
-        transport
-            .send_message(state.compose().await?.into())
-            .await?;
-        let response = transport.receive_message().await?.try_into()?;
-        let (channel, transaction) = state.interpret(response, wallet).await?;
-
-        wallet.broadcast_signed_transaction(transaction).await?;
-
-        Ok(channel)
-    }
-}
-
-#[allow(clippy::large_enum_variant)]
-#[cfg_attr(feature = "serde", derive(Serialize, Deserialize))]
-#[derive(Clone, Debug, EnumAsInner)]
-pub(crate) enum ChannelState {
-    Standard(StandardChannelState),
-    WithPtlc {
-        inner: StandardChannelState,
-        ptlc: Ptlc,
-        tx_ptlc_redeem: RedeemTransaction,
-        tx_ptlc_refund: RefundTransaction,
-        encsig_tx_ptlc_redeem_funder: EncryptedSignature,
-        sig_tx_ptlc_redeem_redeemer: Signature,
-        sig_tx_ptlc_refund_funder: Signature,
-        sig_tx_ptlc_refund_redeemer: Signature,
-    },
-}
-
-impl From<ChannelState> for StandardChannelState {
-    fn from(from: ChannelState) -> Self {
-        match from {
-            ChannelState::Standard(state) | ChannelState::WithPtlc { inner: state, .. } => state,
-        }
-    }
-}
-
-impl AsRef<StandardChannelState> for ChannelState {
-    fn as_ref(&self) -> &StandardChannelState {
-        match self {
-            ChannelState::Standard(state) | ChannelState::WithPtlc { inner: state, .. } => state,
-        }
-    }
-}
-
-#[cfg_attr(feature = "serde", derive(Serialize, Deserialize))]
-#[derive(Clone, Debug)]
-pub struct StandardChannelState {
-    /// Proportion of the coins in the channel that currently belong to either
-    /// party. To actually claim these coins one or more transactions will have
-    /// to be submitted to the blockchain, so in practice the balance will see a
-    /// reduction to pay for transaction fees.
-    balance: Balance,
-    tx_c: CommitTransaction,
-    /// Encrypted signature received from the counterparty. It can be decrypted
-    /// using our `PublishingSecretKey` and used to sign `tx_c`. Keep in mind,
-    /// that publishing a revoked `tx_c` will allow the counterparty to punish
-    /// us.
-    encsig_tx_c_other: EncryptedSignature,
-    r_self: RevocationKeyPair,
-    R_other: RevocationPublicKey,
-    y_self: PublishingKeyPair,
-    Y_other: PublishingPublicKey,
-    /// Signed `SplitTransaction`.
-    signed_tx_s: SplitTransaction,
-}
-
-impl StandardChannelState {
-    fn signed_tx_c(
-        &self,
-        tx_f: &FundingTransaction,
-        x_self: &OwnershipKeyPair,
-        X_other: &OwnershipPublicKey,
-    ) -> Result<Transaction> {
-        let sig_self = self.tx_c.sign_once(x_self);
-        let sig_other = decrypt(self.y_self.clone().into(), self.encsig_tx_c_other.clone());
-
-        let signed_tx_c = self.tx_c.clone().add_signatures(
-            tx_f,
-            (x_self.public(), sig_self),
-            (X_other.clone(), sig_other),
-        )?;
-
-        Ok(signed_tx_c)
-    }
-
-    pub fn time_lock(&self) -> u32 {
-        self.tx_c.time_lock()
-    }
-
-    pub fn encsign_tx_c_self(&self, x_self: &OwnershipKeyPair) -> EncryptedSignature {
-        self.tx_c.encsign_once(x_self, self.Y_other.clone())
-    }
-}
-
-#[cfg_attr(feature = "serde", derive(Serialize, Deserialize))]
-#[derive(Clone, Debug)]
-pub(crate) struct RevokedState {
-    channel_state: ChannelState,
-    r_other: RevocationSecretKey,
-}
-
-impl RevokedState {
-    /// Add signatures to the `CommitTransaction`. Publishing the resulting
-    /// transaction is punishable by the counterparty, as they can recover the
-    /// `PublishingSecretKey` from it and they already know the
-    /// `RevocationSecretKey`, since this state has already been revoked.
-    pub fn signed_tx_c(
-        &self,
-        tx_f: &FundingTransaction,
-        x_self: OwnershipKeyPair,
-        X_other: OwnershipPublicKey,
-    ) -> Result<Transaction> {
-        StandardChannelState::from(self.channel_state.clone()).signed_tx_c(tx_f, &x_self, &X_other)
-    }
-}
-
-#[cfg_attr(feature = "serde", derive(Serialize, Deserialize))]
-#[derive(Clone, Copy, Debug, PartialEq)]
-pub struct Balance {
-    #[cfg_attr(
-        feature = "serde",
-        serde(with = "bitcoin::util::amount::serde::as_sat")
-    )]
-    pub ours: Amount,
-    #[cfg_attr(
-        feature = "serde",
-        serde(with = "bitcoin::util::amount::serde::as_sat")
-    )]
-    pub theirs: Amount,
-}
-
-#[cfg_attr(feature = "serde", derive(Serialize, Deserialize))]
-#[derive(Debug, Clone)]
-pub enum SplitOutput {
-    Ptlc(Ptlc),
-    Balance {
-        #[cfg_attr(
-            feature = "serde",
-            serde(with = "bitcoin::util::amount::serde::as_sat")
-        )]
-        amount: Amount,
-        address: Address,
-    },
-}
-
-#[cfg_attr(feature = "serde", derive(Serialize, Deserialize))]
->>>>>>> 132d4f60
 #[derive(Debug, Clone)]
 pub struct Ptlc {
     #[cfg_attr(
@@ -766,403 +70,4 @@
 pub enum Role {
     Alice { secret: PtlcSecret },
     Bob { point: PtlcPoint },
-<<<<<<< HEAD
-=======
-}
-
-impl SplitOutput {
-    pub fn amount(&self) -> Amount {
-        match self {
-            SplitOutput::Ptlc(Ptlc { amount, .. }) => *amount,
-            SplitOutput::Balance { amount, .. } => *amount,
-        }
-    }
-}
-
-/// All possible messages that can be sent between two parties using this
-/// library.
-#[cfg_attr(feature = "serde", derive(Serialize, Deserialize))]
-#[derive(Debug, EnumAsInner)]
-pub enum Message {
-    Create0(create::Message0),
-    Create1(create::Message1),
-    Create2(create::Message2),
-    Create3(create::Message3),
-    Create4(create::Message4),
-    Create5(create::Message5),
-    Update0(update::ShareKeys),
-    UpdatePtlcFunder(update::SignaturesPtlcFunder),
-    UpdatePtlcRedeemer(update::SignaturesPtlcRedeemer),
-    Update1(update::ShareSplitSignature),
-    Update2(update::ShareCommitEncryptedSignature),
-    Update3(update::RevealRevocationSecretKey),
-    Secret(PtlcSecret),
-    Close0(close::Message0),
-    Splice0(splice::Message0),
-    Splice1(splice::Message1),
-    Splice2(splice::Message2),
-    Splice3(splice::Message3),
-}
-
-#[derive(Debug, thiserror::Error)]
-#[error("expected message of type {expected_type}, got {received:?}")]
-pub struct UnexpectedMessage {
-    expected_type: String,
-    received: Message,
-}
-
-impl UnexpectedMessage {
-    pub fn new<T>(received: Message) -> Self {
-        let expected_type = std::any::type_name::<T>();
-
-        Self {
-            expected_type: expected_type.to_string(),
-            received,
-        }
-    }
-}
-
-fn map_err<T>(res: Result<T, Message>) -> Result<T, UnexpectedMessage> {
-    res.map_err(UnexpectedMessage::new::<T>)
-}
-
-impl From<create::Message0> for Message {
-    fn from(m: create::Message0) -> Self {
-        Message::Create0(m)
-    }
-}
-
-impl TryFrom<Message> for create::Message0 {
-    type Error = UnexpectedMessage;
-
-    fn try_from(m: Message) -> Result<Self, Self::Error> {
-        match m {
-            Message::Create0(m) => Ok(m),
-            _ => Err(UnexpectedMessage {
-                expected_type: "Create0".to_string(),
-                received: m,
-            }),
-        }
-    }
-}
-
-impl From<create::Message1> for Message {
-    fn from(m: create::Message1) -> Self {
-        Message::Create1(m)
-    }
-}
-
-impl TryFrom<Message> for create::Message1 {
-    type Error = UnexpectedMessage;
-
-    fn try_from(m: Message) -> Result<Self, Self::Error> {
-        match m {
-            Message::Create1(m) => Ok(m),
-            _ => Err(UnexpectedMessage {
-                expected_type: "Create1".to_string(),
-                received: m,
-            }),
-        }
-    }
-}
-
-impl From<create::Message2> for Message {
-    fn from(m: create::Message2) -> Self {
-        Message::Create2(m)
-    }
-}
-
-impl TryFrom<Message> for create::Message2 {
-    type Error = UnexpectedMessage;
-
-    fn try_from(m: Message) -> Result<Self, Self::Error> {
-        match m {
-            Message::Create2(m) => Ok(m),
-            _ => Err(UnexpectedMessage {
-                expected_type: "Create2".to_string(),
-                received: m,
-            }),
-        }
-    }
-}
-
-impl From<create::Message3> for Message {
-    fn from(m: create::Message3) -> Self {
-        Message::Create3(m)
-    }
-}
-
-impl TryFrom<Message> for create::Message3 {
-    type Error = UnexpectedMessage;
-
-    fn try_from(m: Message) -> Result<Self, Self::Error> {
-        match m {
-            Message::Create3(m) => Ok(m),
-            _ => Err(UnexpectedMessage {
-                expected_type: "Create3".to_string(),
-                received: m,
-            }),
-        }
-    }
-}
-
-impl From<create::Message4> for Message {
-    fn from(m: create::Message4) -> Self {
-        Message::Create4(m)
-    }
-}
-
-impl TryFrom<Message> for create::Message4 {
-    type Error = UnexpectedMessage;
-
-    fn try_from(m: Message) -> Result<Self, Self::Error> {
-        match m {
-            Message::Create4(m) => Ok(m),
-            _ => Err(UnexpectedMessage {
-                expected_type: "Create4".to_string(),
-                received: m,
-            }),
-        }
-    }
-}
-
-impl From<create::Message5> for Message {
-    fn from(m: create::Message5) -> Self {
-        Message::Create5(m)
-    }
-}
-
-impl TryFrom<Message> for create::Message5 {
-    type Error = UnexpectedMessage;
-
-    fn try_from(m: Message) -> Result<Self, Self::Error> {
-        match m {
-            Message::Create5(m) => Ok(m),
-            _ => Err(UnexpectedMessage {
-                expected_type: "Create5".to_string(),
-                received: m,
-            }),
-        }
-    }
-}
-
-impl From<update::ShareKeys> for Message {
-    fn from(m: update::ShareKeys) -> Self {
-        Message::Update0(m)
-    }
-}
-
-impl TryFrom<Message> for update::ShareKeys {
-    type Error = UnexpectedMessage;
-
-    fn try_from(m: Message) -> Result<Self, Self::Error> {
-        match m {
-            Message::Update0(m) => Ok(m),
-            _ => Err(UnexpectedMessage {
-                expected_type: "Update0".to_string(),
-                received: m,
-            }),
-        }
-    }
-}
-
-impl From<update::SignaturesPtlcFunder> for Message {
-    fn from(m: update::SignaturesPtlcFunder) -> Self {
-        Message::UpdatePtlcFunder(m)
-    }
-}
-
-impl TryFrom<Message> for update::SignaturesPtlcFunder {
-    type Error = UnexpectedMessage;
-
-    fn try_from(m: Message) -> Result<Self, Self::Error> {
-        match m {
-            Message::UpdatePtlcFunder(m) => Ok(m),
-            _ => Err(UnexpectedMessage {
-                expected_type: "UpdatePtlcFunder".to_string(),
-                received: m,
-            }),
-        }
-    }
-}
-
-impl From<update::SignaturesPtlcRedeemer> for Message {
-    fn from(m: update::SignaturesPtlcRedeemer) -> Self {
-        Message::UpdatePtlcRedeemer(m)
-    }
-}
-
-impl TryFrom<Message> for update::SignaturesPtlcRedeemer {
-    type Error = UnexpectedMessage;
-
-    fn try_from(m: Message) -> Result<Self, Self::Error> {
-        match m {
-            Message::UpdatePtlcRedeemer(m) => Ok(m),
-            _ => Err(UnexpectedMessage {
-                expected_type: "UpdatePtlcRedeemer".to_string(),
-                received: m,
-            }),
-        }
-    }
-}
-
-impl From<update::ShareSplitSignature> for Message {
-    fn from(m: update::ShareSplitSignature) -> Self {
-        Message::Update1(m)
-    }
-}
-
-impl TryFrom<Message> for update::ShareSplitSignature {
-    type Error = UnexpectedMessage;
-
-    fn try_from(m: Message) -> Result<Self, Self::Error> {
-        match m {
-            Message::Update1(m) => Ok(m),
-            _ => Err(UnexpectedMessage {
-                expected_type: "Update1".to_string(),
-                received: m,
-            }),
-        }
-    }
-}
-
-impl From<update::ShareCommitEncryptedSignature> for Message {
-    fn from(m: update::ShareCommitEncryptedSignature) -> Self {
-        Message::Update2(m)
-    }
-}
-
-impl TryFrom<Message> for update::ShareCommitEncryptedSignature {
-    type Error = UnexpectedMessage;
-
-    fn try_from(m: Message) -> Result<Self, Self::Error> {
-        match m {
-            Message::Update2(m) => Ok(m),
-            _ => Err(UnexpectedMessage {
-                expected_type: "Update2".to_string(),
-                received: m,
-            }),
-        }
-    }
-}
-
-impl From<update::RevealRevocationSecretKey> for Message {
-    fn from(m: update::RevealRevocationSecretKey) -> Self {
-        Message::Update3(m)
-    }
-}
-
-impl TryFrom<Message> for update::RevealRevocationSecretKey {
-    type Error = UnexpectedMessage;
-
-    fn try_from(m: Message) -> Result<Self, Self::Error> {
-        match m {
-            Message::Update3(m) => Ok(m),
-            _ => Err(UnexpectedMessage {
-                expected_type: "Update3".to_string(),
-                received: m,
-            }),
-        }
-    }
-}
-
-impl From<close::Message0> for Message {
-    fn from(m: close::Message0) -> Self {
-        Message::Close0(m)
-    }
-}
-
-impl TryFrom<Message> for close::Message0 {
-    type Error = UnexpectedMessage;
-
-    fn try_from(m: Message) -> Result<Self, Self::Error> {
-        match m {
-            Message::Close0(m) => Ok(m),
-            _ => Err(UnexpectedMessage {
-                expected_type: "Close0".to_string(),
-                received: m,
-            }),
-        }
-    }
-}
-
-impl From<splice::Message0> for Message {
-    fn from(m: splice::Message0) -> Self {
-        Message::Splice0(m)
-    }
-}
-
-impl TryFrom<Message> for splice::Message0 {
-    type Error = UnexpectedMessage;
-
-    fn try_from(m: Message) -> Result<Self, Self::Error> {
-        match m {
-            Message::Splice0(m) => Ok(m),
-            _ => Err(UnexpectedMessage {
-                expected_type: "Splice0".to_string(),
-                received: m,
-            }),
-        }
-    }
-}
-
-impl From<splice::Message1> for Message {
-    fn from(m: splice::Message1) -> Self {
-        Message::Splice1(m)
-    }
-}
-
-impl TryFrom<Message> for splice::Message1 {
-    type Error = UnexpectedMessage;
-
-    fn try_from(m: Message) -> Result<Self, Self::Error> {
-        match m {
-            Message::Splice1(m) => Ok(m),
-            _ => Err(UnexpectedMessage {
-                expected_type: "Splice1".to_string(),
-                received: m,
-            }),
-        }
-    }
-}
-
-impl From<splice::Message2> for Message {
-    fn from(m: splice::Message2) -> Self {
-        Message::Splice2(m)
-    }
-}
-
-impl TryFrom<Message> for splice::Message2 {
-    type Error = UnexpectedMessage;
-
-    fn try_from(m: Message) -> Result<Self, Self::Error> {
-        match m {
-            Message::Splice2(m) => Ok(m),
-            _ => Err(UnexpectedMessage {
-                expected_type: "Splice2".to_string(),
-                received: m,
-            }),
-        }
-    }
-}
-
-impl From<splice::Message3> for Message {
-    fn from(m: splice::Message3) -> Self {
-        Message::Splice3(m)
-    }
-}
-
-impl TryFrom<Message> for splice::Message3 {
-    type Error = UnexpectedMessage;
-
-    fn try_from(m: Message) -> Result<Self, Self::Error> {
-        match m {
-            Message::Splice3(m) => Ok(m),
-            _ => Err(UnexpectedMessage {
-                expected_type: "Splice3".to_string(),
-                received: m,
-            }),
-        }
-    }
->>>>>>> 132d4f60
 }
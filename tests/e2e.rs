--- conflicted
+++ resolved
@@ -8,7 +8,7 @@
     channel::mpsc::{Receiver, Sender},
     SinkExt, StreamExt,
 };
-use harness::{create, update, Wallet};
+use harness::{update, Wallet};
 use thor::{punish, update::ChannelUpdate, Channel, Message, ReceiveMessage, SendMessage};
 
 struct Transport {
@@ -53,7 +53,6 @@
 
     let buffer = Amount::from_btc(1.0).unwrap();
 
-<<<<<<< HEAD
     {
         let address = alice_wallet.0.new_address().await.unwrap();
         bitcoind.mint(address, fund_amount + buffer).await.unwrap();
@@ -86,13 +85,6 @@
     let bob_create = Channel::create_bob(&mut bob_transport, &bob_wallet, fund_amount, time_lock);
 
     let (alice, bob) = futures::future::try_join(alice_create, bob_create)
-=======
-    assert_eq!(alice.1, bob.1);
-
-    alice_wallet
-        .0
-        .send_raw_transaction(alice.1.clone())
->>>>>>> 665483e1
         .await
         .unwrap();
 
@@ -117,30 +109,52 @@
     let tc_client = testcontainers::clients::Cli::default();
     let bitcoind = Bitcoind::new(&tc_client, "0.19.1").unwrap();
 
-    let time_lock = 1;
-    let (alice_balance, bob_balance) = (Amount::ONE_BTC, Amount::ONE_BTC);
-
-    let create::Init {
-        alice,
-        alice_wallet,
-        bob,
-        bob_wallet,
-    } = create::Init::new(&bitcoind, alice_balance, bob_balance, time_lock).await;
-
-    let create::Final { alice, bob } = create::run(&alice_wallet, alice, &bob_wallet, bob).await;
-
-<<<<<<< HEAD
-=======
-    assert_eq!(alice.1, bob.1);
-
->>>>>>> 665483e1
-    alice_wallet
-        .0
-        .send_raw_transaction(alice.1.clone())
-        .await
-        .unwrap();
-
-    let (alice_channel, bob_channel) = (alice.0, bob.0);
+    bitcoind.init(5).await.unwrap();
+
+    let fund_amount = Amount::ONE_BTC;
+    let time_lock = 1;
+
+    let alice_wallet = Wallet::new("alice", bitcoind.node_url.clone())
+        .await
+        .unwrap();
+    let bob_wallet = Wallet::new("bob", bitcoind.node_url.clone()).await.unwrap();
+
+    let buffer = Amount::from_btc(1.0).unwrap();
+
+    {
+        let address = alice_wallet.0.new_address().await.unwrap();
+        bitcoind.mint(address, fund_amount + buffer).await.unwrap();
+    }
+
+    {
+        let address = bob_wallet.0.new_address().await.unwrap();
+        bitcoind.mint(address, fund_amount + buffer).await.unwrap()
+    };
+
+    let (mut alice_transport, mut bob_transport) = {
+        let (alice_sender, bob_receiver) = futures::channel::mpsc::channel(5);
+        let (bob_sender, alice_receiver) = futures::channel::mpsc::channel(5);
+
+        let alice_transport = Transport {
+            sender: alice_sender,
+            receiver: alice_receiver,
+        };
+
+        let bob_transport = Transport {
+            sender: bob_sender,
+            receiver: bob_receiver,
+        };
+
+        (alice_transport, bob_transport)
+    };
+
+    let alice_create =
+        Channel::create_alice(&mut alice_transport, &alice_wallet, fund_amount, time_lock);
+    let bob_create = Channel::create_bob(&mut bob_transport, &bob_wallet, fund_amount, time_lock);
+
+    let (alice_channel, bob_channel) = futures::future::try_join(alice_create, bob_create)
+        .await
+        .unwrap();
 
     let channel_update = ChannelUpdate::Pay(Amount::from_btc(0.5).unwrap());
     let time_lock = 1;
@@ -169,30 +183,58 @@
     let tc_client = testcontainers::clients::Cli::default();
     let bitcoind = Bitcoind::new(&tc_client, "0.19.1").unwrap();
 
-    let time_lock = 1;
-    let (alice_balance, bob_balance) = (Amount::ONE_BTC, Amount::ONE_BTC);
-
-    let create::Init {
-        alice,
-        alice_wallet,
-        bob,
-        bob_wallet,
-    } = create::Init::new(&bitcoind, alice_balance, bob_balance, time_lock).await;
-
-    let create::Final { alice, bob } = create::run(&alice_wallet, alice, &bob_wallet, bob).await;
-
-    alice_wallet
-        .0
-        .send_raw_transaction(alice.signed_TX_f.clone())
-        .await
-        .unwrap();
-
-    let update::Init { alice, bob } = update::Init::new(alice, bob);
+    bitcoind.init(5).await.unwrap();
+
+    let fund_amount = Amount::ONE_BTC;
+    let time_lock = 1;
+
+    let alice_wallet = Wallet::new("alice", bitcoind.node_url.clone())
+        .await
+        .unwrap();
+    let bob_wallet = Wallet::new("bob", bitcoind.node_url.clone()).await.unwrap();
+
+    let buffer = Amount::from_btc(1.0).unwrap();
+
+    {
+        let address = alice_wallet.0.new_address().await.unwrap();
+        bitcoind.mint(address, fund_amount + buffer).await.unwrap();
+    }
+
+    {
+        let address = bob_wallet.0.new_address().await.unwrap();
+        bitcoind.mint(address, fund_amount + buffer).await.unwrap()
+    };
+
+    let (mut alice_transport, mut bob_transport) = {
+        let (alice_sender, bob_receiver) = futures::channel::mpsc::channel(5);
+        let (bob_sender, alice_receiver) = futures::channel::mpsc::channel(5);
+
+        let alice_transport = Transport {
+            sender: alice_sender,
+            receiver: alice_receiver,
+        };
+
+        let bob_transport = Transport {
+            sender: bob_sender,
+            receiver: bob_receiver,
+        };
+
+        (alice_transport, bob_transport)
+    };
+
+    let alice_create =
+        Channel::create_alice(&mut alice_transport, &alice_wallet, fund_amount, time_lock);
+    let bob_create = Channel::create_bob(&mut bob_transport, &bob_wallet, fund_amount, time_lock);
+
+    let (alice_channel, bob_channel) = futures::future::try_join(alice_create, bob_create)
+        .await
+        .unwrap();
 
     let channel_update = ChannelUpdate::Pay(Amount::from_btc(0.5).unwrap());
     let time_lock = 1;
 
-    let update::Final { alice, bob } = update::run(alice, bob, channel_update, time_lock);
+    let update::Final { alice, bob } =
+        update::run(alice_channel, bob_channel, channel_update, time_lock);
 
     // Alice attempts to cheat by publishing a revoked commit transaction
 
@@ -205,7 +247,7 @@
 
     // Bob sees the transaction and punishes Alice
 
-    let bob = punish::Party0::from(bob);
+    let bob = punish::State0::from(bob);
     let TX_p = bob.punish(signed_revoked_TX_c).unwrap();
 
     bob_wallet
